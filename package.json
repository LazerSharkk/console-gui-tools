{
    "name": "console-gui-tools",
<<<<<<< HEAD
    "version": "1.1.20",
    "description": "A simple library to draw option menu, text popup or other widgets and layout on a Node.js console.",
    "main": "dist/ConsoleGui.js",
    "typings": "dist/ConsoleGui.d.ts",
    "types": "dist/ConsoleGui.d.ts",
=======
    "version": "1.1.18",
    "description": "A simple library to draw option menu, text popup or other widgets and layout on a Node.js console.",
>>>>>>> bd164e65
    "type": "module",
    "main": "dist/ConsoleGui.js",
    "typings": "dist/ConsoleGui.d.ts",
    "files": [
        "dist",
        "src"
    ],
    "husky": {
        "hooks": {
            "pre-commit": "tsdx lint"
        }
    },
    "module": "dist/console-gui-tools.esm.js",
    "size-limit": [
        {
            "path": "dist/console-gui-tools.cjs.production.min.js",
            "limit": "10 KB"
        },
        {
            "path": "dist/console-gui-tools.esm.js",
            "limit": "10 KB"
        }
    ],
    "engines": {
        "node": ">=14"
    },
    "scripts": {
<<<<<<< HEAD
        "lint": "eslint . --ext .ts",
        "build": "tsc",
        "prepare": "npm run build",
        "test": "npm run build && node ./examples/tcp_simulator.mjs",
        "start": "npm run build && node ./dist/ConsoqleGui.js",
        "docsgen": "node ./docgen.cjs"
=======
        "_lint": "eslint . --ext .ts",
        "_build": "tsc",
        "_test": "npm run build && node ./examples/tcp_simulator.mjs",
        "_start": "npm run build && node lib/ConsoleGui.js",
        "docsgen": "node ./docgen.cjs",
        "start": "tsdx watch",
        "build": "tsdx build",
        "test": "tsdx test",
        "lint": "tsdx lint",
        "prepare": "tsdx build",
        "size": "size-limit",
        "analyze": "size-limit --why"
>>>>>>> bd164e65
    },
    "repository": {
        "type": "git",
        "url": "git+https://github.com/Elius94/console-gui-tools.git"
    },
    "keywords": [
        "console",
        "gui",
        "menu",
        "popup",
        "layout",
        "node",
        "node.js",
        "curses",
        "ncurses",
        "tui"
    ],
    "author": "Elia Lazzari",
    "license": "MIT",
    "bugs": {
        "url": "https://github.com/Elius94/console-gui-tools/issues"
    },
    "homepage": "https://github.com/Elius94/console-gui-tools#readme",
    "dependencies": {
        "chalk": "^5.0.1"
    },
    "devDependencies": {
        "@types/node": "^17.0.35",
        "@typescript-eslint/eslint-plugin": "^5.25.0",
        "@typescript-eslint/parser": "^5.25.0",
        "eslint": "^8.15.0",
        "jsdoc-to-markdown": "^7.1.1",
        "typescript": "^4.6.4",
        "@size-limit/preset-small-lib": "^7.0.8",
        "husky": "^8.0.1",
        "size-limit": "^7.0.8",
        "tsdx": "^0.14.1",
        "tslib": "^2.4.0"
    }
}<|MERGE_RESOLUTION|>--- conflicted
+++ resolved
@@ -1,15 +1,10 @@
 {
     "name": "console-gui-tools",
-<<<<<<< HEAD
     "version": "1.1.20",
     "description": "A simple library to draw option menu, text popup or other widgets and layout on a Node.js console.",
     "main": "dist/ConsoleGui.js",
     "typings": "dist/ConsoleGui.d.ts",
     "types": "dist/ConsoleGui.d.ts",
-=======
-    "version": "1.1.18",
-    "description": "A simple library to draw option menu, text popup or other widgets and layout on a Node.js console.",
->>>>>>> bd164e65
     "type": "module",
     "main": "dist/ConsoleGui.js",
     "typings": "dist/ConsoleGui.d.ts",
@@ -37,27 +32,12 @@
         "node": ">=14"
     },
     "scripts": {
-<<<<<<< HEAD
         "lint": "eslint . --ext .ts",
         "build": "tsc",
         "prepare": "npm run build",
         "test": "npm run build && node ./examples/tcp_simulator.mjs",
         "start": "npm run build && node ./dist/ConsoqleGui.js",
         "docsgen": "node ./docgen.cjs"
-=======
-        "_lint": "eslint . --ext .ts",
-        "_build": "tsc",
-        "_test": "npm run build && node ./examples/tcp_simulator.mjs",
-        "_start": "npm run build && node lib/ConsoleGui.js",
-        "docsgen": "node ./docgen.cjs",
-        "start": "tsdx watch",
-        "build": "tsdx build",
-        "test": "tsdx test",
-        "lint": "tsdx lint",
-        "prepare": "tsdx build",
-        "size": "size-limit",
-        "analyze": "size-limit --why"
->>>>>>> bd164e65
     },
     "repository": {
         "type": "git",
